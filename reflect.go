// Package jsonschema uses reflection to generate JSON Schemas from Go types [1].
//
// If json tags are present on struct fields, they will be used to infer
// property names and if a property is required (omitempty is present).
//
// [1] http://json-schema.org/latest/json-schema-validation.html
package jsonschema

import (
	"bytes"
	"encoding/json"
	"net"
	"net/url"
	"reflect"
	"strconv"
	"strings"
	"time"
)

// customSchemaImpl is used to detect if the type provides it's own
// custom Schema Type definition to use instead. Very useful for situations
// where there are custom JSON Marshal and Unmarshal methods.
type customSchemaImpl interface {
	JSONSchema() *Schema
}

// Function to be run after the schema has been generated.
// this will let you modify a schema afterwards
type extendSchemaImpl interface {
	JSONSchemaExtend(*Schema)
}

// If the object to be reflected defines a `JSONSchemaAlias` method, its type will
// be used instead of the original type.
type aliasSchemaImpl interface {
	JSONSchemaAlias() any
}

// If an object to be reflected defines a `JSONSchemaPropertyAlias` method,
// it will be called for each property to determine if another object
// should be used for the contents.
type propertyAliasSchemaImpl interface {
	JSONSchemaProperty(prop string) any
}

var customAliasSchema = reflect.TypeOf((*aliasSchemaImpl)(nil)).Elem()
var customPropertyAliasSchema = reflect.TypeOf((*propertyAliasSchemaImpl)(nil)).Elem()

var customType = reflect.TypeOf((*customSchemaImpl)(nil)).Elem()
var extendType = reflect.TypeOf((*extendSchemaImpl)(nil)).Elem()

// customSchemaGetFieldDocString
type customSchemaGetFieldDocString interface {
	GetFieldDocString(fieldName string) string
}

type customGetFieldDocString func(fieldName string) string

var customStructGetFieldDocString = reflect.TypeOf((*customSchemaGetFieldDocString)(nil)).Elem()

// Reflect reflects to Schema from a value using the default Reflector
func Reflect(v any) *Schema {
	return ReflectFromType(reflect.TypeOf(v))
}

// ReflectFromType generates root schema using the default Reflector
func ReflectFromType(t reflect.Type) *Schema {
	r := &Reflector{}
	return r.ReflectFromType(t)
}

// A Reflector reflects values into a Schema.
type Reflector struct {
	// BaseSchemaID defines the URI that will be used as a base to determine Schema
	// IDs for models. For example, a base Schema ID of `https://invopop.com/schemas`
	// when defined with a struct called `User{}`, will result in a schema with an
	// ID set to `https://invopop.com/schemas/user`.
	//
	// If no `BaseSchemaID` is provided, we'll take the type's complete package path
	// and use that as a base instead. Set `Anonymous` to try if you do not want to
	// include a schema ID.
	BaseSchemaID ID

	// Anonymous when true will hide the auto-generated Schema ID and provide what is
	// known as an "anonymous schema". As a rule, this is not recommended.
	Anonymous bool

	// AssignAnchor when true will use the original struct's name as an anchor inside
	// every definition, including the root schema. These can be useful for having a
	// reference to the original struct's name in CamelCase instead of the snake-case used
	// by default for URI compatibility.
	//
	// Anchors do not appear to be widely used out in the wild, so at this time the
	// anchors themselves will not be used inside generated schema.
	AssignAnchor bool

	// AllowAdditionalProperties will cause the Reflector to generate a schema
	// without additionalProperties set to 'false' for all struct types. This means
	// the presence of additional keys in JSON objects will not cause validation
	// to fail. Note said additional keys will simply be dropped when the
	// validated JSON is unmarshaled.
	AllowAdditionalProperties bool

	// RequiredFromJSONSchemaTags will cause the Reflector to generate a schema
	// that requires any key tagged with `jsonschema:required`, overriding the
	// default of requiring any key *not* tagged with `json:,omitempty`.
	RequiredFromJSONSchemaTags bool

	// Do not reference definitions. This will remove the top-level $defs map and
	// instead cause the entire structure of types to be output in one tree. The
	// list of type definitions (`$defs`) will not be included.
	DoNotReference bool

	// ExpandedStruct when true will include the reflected type's definition in the
	// root as opposed to a definition with a reference.
	ExpandedStruct bool

	// FieldNameTag will change the tag used to get field names. json tags are used by default.
	FieldNameTag string

	// IgnoredTypes defines a slice of types that should be ignored in the schema,
	// switching to just allowing additional properties instead.
	IgnoredTypes []any

	// Lookup allows a function to be defined that will provide a custom mapping of
	// types to Schema IDs. This allows existing schema documents to be referenced
	// by their ID instead of being embedded into the current schema definitions.
	// Reflected types will never be pointers, only underlying elements.
	Lookup func(reflect.Type) ID

	// Mapper is a function that can be used to map custom Go types to jsonschema schemas.
	Mapper func(reflect.Type) *Schema

	// Namer allows customizing of type names. The default is to use the type's name
	// provided by the reflect package.
	Namer func(reflect.Type) string

	// KeyNamer allows customizing of key names.
	// The default is to use the key's name as is, or the json tag if present.
	// If a json tag is present, KeyNamer will receive the tag's name as an argument, not the original key name.
	KeyNamer func(string) string

	// AdditionalFields allows adding structfields for a given type
	AdditionalFields func(reflect.Type) []reflect.StructField

	// CommentMap is a dictionary of fully qualified go types and fields to comment
	// strings that will be used if a description has not already been provided in
	// the tags. Types and fields are added to the package path using "." as a
	// separator.
	//
	// Type descriptions should be defined like:
	//
	//   map[string]string{"github.com/invopop/jsonschema.Reflector": "A Reflector reflects values into a Schema."}
	//
	// And Fields defined as:
	//
	//   map[string]string{"github.com/invopop/jsonschema.Reflector.DoNotReference": "Do not reference definitions."}
	//
	// See also: AddGoComments
	CommentMap map[string]string
}

// Reflect reflects to Schema from a value.
func (r *Reflector) Reflect(v any) *Schema {
	return r.ReflectFromType(reflect.TypeOf(v))
}

// ReflectFromType generates root schema
func (r *Reflector) ReflectFromType(t reflect.Type) *Schema {
	if t.Kind() == reflect.Ptr {
		t = t.Elem() // re-assign from pointer
	}

	name := r.typeName(t)

	s := new(Schema)
	definitions := Definitions{}
	s.Definitions = definitions
	bs := r.reflectTypeToSchemaWithID(definitions, t)
	if r.ExpandedStruct {
		*s = *definitions[name]
		delete(definitions, name)
	} else {
		*s = *bs
	}

	// Attempt to set the schema ID
	if !r.Anonymous && s.ID == EmptyID {
		baseSchemaID := r.BaseSchemaID
		if baseSchemaID == EmptyID {
			id := ID("https://" + t.PkgPath())
			if err := id.Validate(); err == nil {
				// it's okay to silently ignore URL errors
				baseSchemaID = id
			}
		}
		if baseSchemaID != EmptyID {
			s.ID = baseSchemaID.Add(ToSnakeCase(name))
		}
	}

	s.Version = Version
	if !r.DoNotReference {
		s.Definitions = definitions
	}

	return s
}

// Available Go defined types for JSON Schema Validation.
// RFC draft-wright-json-schema-validation-00, section 7.3
var (
	timeType = reflect.TypeOf(time.Time{}) // date-time RFC section 7.3.1
	ipType   = reflect.TypeOf(net.IP{})    // ipv4 and ipv6 RFC section 7.3.4, 7.3.5
	uriType  = reflect.TypeOf(url.URL{})   // uri RFC section 7.3.6
)

// Byte slices will be encoded as base64
var byteSliceType = reflect.TypeOf([]byte(nil))

// Except for json.RawMessage
var rawMessageType = reflect.TypeOf(json.RawMessage{})

// Go code generated from protobuf enum types should fulfil this interface.
type protoEnum interface {
	EnumDescriptor() ([]byte, []int)
}

var protoEnumType = reflect.TypeOf((*protoEnum)(nil)).Elem()

// SetBaseSchemaID is a helper use to be able to set the reflectors base
// schema ID from a string as opposed to then ID instance.
func (r *Reflector) SetBaseSchemaID(id string) {
	r.BaseSchemaID = ID(id)
}

func (r *Reflector) refOrReflectTypeToSchema(definitions Definitions, t reflect.Type) *Schema {
	id := r.lookupID(t)
	if id != EmptyID {
		return &Schema{
			Ref: id.String(),
		}
	}

	// Already added to definitions?
	if def := r.refDefinition(definitions, t); def != nil {
		return def
	}

	return r.reflectTypeToSchemaWithID(definitions, t)
}

func (r *Reflector) reflectTypeToSchemaWithID(defs Definitions, t reflect.Type) *Schema {
	s := r.reflectTypeToSchema(defs, t)
	if s != nil {
		if r.Lookup != nil {
			id := r.Lookup(t)
			if id != EmptyID {
				s.ID = id
			}
		}
	}
	return s
}

func (r *Reflector) reflectTypeToSchema(definitions Definitions, t reflect.Type) *Schema {
	// only try to reflect non-pointers
	if t.Kind() == reflect.Ptr {
		return r.refOrReflectTypeToSchema(definitions, t.Elem())
	}

	// Check if the there is an alias method that provides an object
	// that we should use instead of this one.
	if t.Implements(customAliasSchema) {
		v := reflect.New(t)
		o := v.Interface().(aliasSchemaImpl)
		t = reflect.TypeOf(o.JSONSchemaAlias())
		return r.refOrReflectTypeToSchema(definitions, t)
	}

	// Do any pre-definitions exist?
	if r.Mapper != nil {
		if t := r.Mapper(t); t != nil {
			return t
		}
	}
	if rt := r.reflectCustomSchema(definitions, t); rt != nil {
		return rt
	}

	// Prepare a base to which details can be added
	st := new(Schema)

	// jsonpb will marshal protobuf enum options as either strings or integers.
	// It will unmarshal either.
	if t.Implements(protoEnumType) {
		st.OneOf = []*Schema{
			{Type: "string"},
			{Type: "integer"},
		}
		return st
	}

	// Defined format types for JSON Schema Validation
	// RFC draft-wright-json-schema-validation-00, section 7.3
	// TODO email RFC section 7.3.2, hostname RFC section 7.3.3, uriref RFC section 7.3.7
	if t == ipType {
		// TODO differentiate ipv4 and ipv6 RFC section 7.3.4, 7.3.5
		st.Type = "string"
		st.Format = "ipv4"
		return st
	}

	switch t.Kind() {
	case reflect.Struct:
		r.reflectStruct(definitions, t, st)

	case reflect.Slice, reflect.Array:
		r.reflectSliceOrArray(definitions, t, st)

	case reflect.Map:
		r.reflectMap(definitions, t, st)

	case reflect.Interface:
		// empty

	case reflect.Int, reflect.Int8, reflect.Int16, reflect.Int32, reflect.Int64,
		reflect.Uint, reflect.Uint8, reflect.Uint16, reflect.Uint32, reflect.Uint64:
		st.Type = "integer"

	case reflect.Float32, reflect.Float64:
		st.Type = "number"

	case reflect.Bool:
		st.Type = "boolean"

	case reflect.String:
		st.Type = "string"

	default:
		panic("unsupported type " + t.String())
	}

	r.reflectSchemaExtend(definitions, t, st)

	// Always try to reference the definition which may have just been created
	if def := r.refDefinition(definitions, t); def != nil {
		return def
	}

	return st
}

func (r *Reflector) reflectCustomSchema(definitions Definitions, t reflect.Type) *Schema {
	if t.Kind() == reflect.Ptr {
		return r.reflectCustomSchema(definitions, t.Elem())
	}

	if t.Implements(customType) {
		v := reflect.New(t)
		o := v.Interface().(customSchemaImpl)
		st := o.JSONSchema()
		r.addDefinition(definitions, t, st)
		if ref := r.refDefinition(definitions, t); ref != nil {
			return ref
		}
		return st
	}

	return nil
}

func (r *Reflector) reflectSchemaExtend(definitions Definitions, t reflect.Type, s *Schema) *Schema {
	if t.Implements(extendType) {
		v := reflect.New(t)
		o := v.Interface().(extendSchemaImpl)
		o.JSONSchemaExtend(s)
		if ref := r.refDefinition(definitions, t); ref != nil {
			return ref
		}
	}

	return s
}

func (r *Reflector) reflectSliceOrArray(definitions Definitions, t reflect.Type, st *Schema) {
	if t == rawMessageType {
		return
	}

	r.addDefinition(definitions, t, st)

	if st.Description == "" {
		st.Description = r.lookupComment(t, "")
	}

	if t.Kind() == reflect.Array {
		l := uint64(t.Len())
		st.MinItems = &l
		st.MaxItems = &l
	}
	if t.Kind() == reflect.Slice && t.Elem() == byteSliceType.Elem() {
		st.Type = "string"
		// NOTE: ContentMediaType is not set here
		st.ContentEncoding = "base64"
	} else {
		st.Type = "array"
		st.Items = r.refOrReflectTypeToSchema(definitions, t.Elem())
	}
}

func (r *Reflector) reflectMap(definitions Definitions, t reflect.Type, st *Schema) {
	r.addDefinition(definitions, t, st)

	st.Type = "object"
	if st.Description == "" {
		st.Description = r.lookupComment(t, "")
	}

	switch t.Key().Kind() {
	case reflect.Int, reflect.Int8, reflect.Int16, reflect.Int32, reflect.Int64:
		st.PatternProperties = map[string]*Schema{
			"^[0-9]+$": r.refOrReflectTypeToSchema(definitions, t.Elem()),
		}
		st.AdditionalProperties = FalseSchema
		return
	}
	if t.Elem().Kind() != reflect.Interface {
		st.AdditionalProperties = r.refOrReflectTypeToSchema(definitions, t.Elem())
	}
}

// Reflects a struct to a JSON Schema type.
func (r *Reflector) reflectStruct(definitions Definitions, t reflect.Type, s *Schema) {
	// Handle special types
	switch t {
	case timeType: // date-time RFC section 7.3.1
		s.Type = "string"
		s.Format = "date-time"
		return
	case uriType: // uri RFC section 7.3.6
		s.Type = "string"
		s.Format = "uri"
		return
	}

	r.addDefinition(definitions, t, s)
	s.Type = "object"
	s.Properties = NewProperties()
	s.Description = r.lookupComment(t, "")
	if r.AssignAnchor {
		s.Anchor = t.Name()
	}
	if !r.AllowAdditionalProperties && s.AdditionalProperties == nil {
		s.AdditionalProperties = FalseSchema
	}

	ignored := false
	for _, it := range r.IgnoredTypes {
		if reflect.TypeOf(it) == t {
			ignored = true
			break
		}
	}
	if !ignored {
		r.reflectStructFields(s, definitions, t)
	}
}

func (r *Reflector) reflectStructFields(st *Schema, definitions Definitions, t reflect.Type) {
	if t.Kind() == reflect.Ptr {
		t = t.Elem()
	}
	if t.Kind() != reflect.Struct {
		return
	}

	var getFieldDocString customGetFieldDocString
	if t.Implements(customStructGetFieldDocString) {
		v := reflect.New(t)
		o := v.Interface().(customSchemaGetFieldDocString)
		getFieldDocString = o.GetFieldDocString
	}

	customPropertyMethod := func(string) any {
		return nil
	}
	if t.Implements(customPropertyAliasSchema) {
		v := reflect.New(t)
		o := v.Interface().(propertyAliasSchemaImpl)
		customPropertyMethod = o.JSONSchemaProperty
	}

	handleField := func(f reflect.StructField) {
		name, shouldEmbed, required, nullable := r.reflectFieldName(f)
		// if anonymous and exported type should be processed recursively
		// current type should inherit properties of anonymous one
		if name == "" {
			if shouldEmbed {
				r.reflectStructFields(st, definitions, f.Type)
			}
			return
		}

		// If a JSONSchemaAlias(prop string) method is defined, attempt to use
		// the provided object's type instead of the field's type.
		var property *Schema
		if alias := customPropertyMethod(name); alias != nil {
			property = r.refOrReflectTypeToSchema(definitions, reflect.TypeOf(alias))
		} else {
			property = r.refOrReflectTypeToSchema(definitions, f.Type)
		}

		property.structKeywordsFromTags(f, st, name)
		if property.Description == "" {
			property.Description = r.lookupComment(t, f.Name)
		}
		if getFieldDocString != nil {
			property.Description = getFieldDocString(f.Name)
		}

		if nullable {
			property = &Schema{
				OneOf: []*Schema{
					property,
					{
						Type: "null",
					},
				},
			}
		}

		st.Properties.Set(name, property)
		if required {
			st.Required = appendUniqueString(st.Required, name)
		}
	}

	for i := 0; i < t.NumField(); i++ {
		f := t.Field(i)
		handleField(f)
	}
	if r.AdditionalFields != nil {
		if af := r.AdditionalFields(t); af != nil {
			for _, sf := range af {
				handleField(sf)
			}
		}
	}
}

func appendUniqueString(base []string, value string) []string {
	for _, v := range base {
		if v == value {
			return base
		}
	}
	return append(base, value)
}

func (r *Reflector) lookupComment(t reflect.Type, name string) string {
	if r.CommentMap == nil {
		return ""
	}

	n := fullyQualifiedTypeName(t)
	if name != "" {
		n = n + "." + name
	}

	return r.CommentMap[n]
}

// addDefinition will append the provided schema. If needed, an ID and anchor will also be added.
func (r *Reflector) addDefinition(definitions Definitions, t reflect.Type, s *Schema) {
	name := r.typeName(t)
	if name == "" {
		return
	}
	definitions[name] = s
}

// refDefinition will provide a schema with a reference to an existing definition.
func (r *Reflector) refDefinition(definitions Definitions, t reflect.Type) *Schema {
	if r.DoNotReference {
		return nil
	}
	name := r.typeName(t)
	if name == "" {
		return nil
	}
	if _, ok := definitions[name]; !ok {
		return nil
	}
	return &Schema{
		Ref: "#/$defs/" + name,
	}
}

func (r *Reflector) lookupID(t reflect.Type) ID {
	if r.Lookup != nil {
		if t.Kind() == reflect.Ptr {
			t = t.Elem()
		}
		return r.Lookup(t)

	}
	return EmptyID
}

func (t *Schema) structKeywordsFromTags(f reflect.StructField, parent *Schema, propertyName string) {
	t.Description = f.Tag.Get("jsonschema_description")

	tags := splitOnUnescapedCommas(f.Tag.Get("jsonschema"))
	tags = t.genericKeywords(tags, parent, propertyName)

	switch t.Type {
	case "string":
		t.stringKeywords(tags)
	case "number":
		t.numericalKeywords(tags)
	case "integer":
		t.numericalKeywords(tags)
	case "array":
		t.arrayKeywords(tags)
	case "boolean":
		t.booleanKeywords(tags)
	}
	extras := strings.Split(f.Tag.Get("jsonschema_extras"), ",")
	t.extraKeywords(extras)
}

// read struct tags for generic keywords
func (t *Schema) genericKeywords(tags []string, parent *Schema, propertyName string) []string { //nolint:gocyclo
	unprocessed := make([]string, 0, len(tags))
	for _, tag := range tags {
		nameValue := strings.SplitN(tag, "=", 2)
		if len(nameValue) == 2 {
			name, val := nameValue[0], nameValue[1]
			switch name {
			case "title":
				t.Title = val
			case "description":
				t.Description = val
			case "type":
				t.Type = val
			case "anchor":
				t.Anchor = val
			case "oneof_required":
				var typeFound *Schema
				for i := range parent.OneOf {
					if parent.OneOf[i].Title == nameValue[1] {
						typeFound = parent.OneOf[i]
					}
				}
				if typeFound == nil {
					typeFound = &Schema{
						Title:    nameValue[1],
						Required: []string{},
					}
					parent.OneOf = append(parent.OneOf, typeFound)
				}
				typeFound.Required = append(typeFound.Required, propertyName)
			case "anyof_required":
				var typeFound *Schema
				for i := range parent.AnyOf {
					if parent.AnyOf[i].Title == nameValue[1] {
						typeFound = parent.AnyOf[i]
					}
				}
				if typeFound == nil {
					typeFound = &Schema{
						Title:    nameValue[1],
						Required: []string{},
					}
					parent.AnyOf = append(parent.AnyOf, typeFound)
				}
				typeFound.Required = append(typeFound.Required, propertyName)
			case "oneof_ref":
				subSchema := t
				if t.Items != nil {
					subSchema = t.Items
				}
				if subSchema.OneOf == nil {
					subSchema.OneOf = make([]*Schema, 0, 1)
				}
				subSchema.Ref = ""
				refs := strings.Split(nameValue[1], ";")
				for _, r := range refs {
					subSchema.OneOf = append(subSchema.OneOf, &Schema{
						Ref: r,
					})
				}
			case "oneof_type":
				if t.OneOf == nil {
					t.OneOf = make([]*Schema, 0, 1)
				}
				t.Type = ""
				types := strings.Split(nameValue[1], ";")
				for _, ty := range types {
					t.OneOf = append(t.OneOf, &Schema{
						Type: ty,
					})
				}
			case "anyof_ref":
				subSchema := t
				if t.Items != nil {
					subSchema = t.Items
				}
				if subSchema.AnyOf == nil {
					subSchema.AnyOf = make([]*Schema, 0, 1)
				}
				subSchema.Ref = ""
				refs := strings.Split(nameValue[1], ";")
				for _, r := range refs {
					subSchema.AnyOf = append(subSchema.AnyOf, &Schema{
						Ref: r,
					})
				}
			case "anyof_type":
				if t.AnyOf == nil {
					t.AnyOf = make([]*Schema, 0, 1)
				}
				t.Type = ""
				types := strings.Split(nameValue[1], ";")
				for _, ty := range types {
					t.AnyOf = append(t.AnyOf, &Schema{
						Type: ty,
					})
				}
<<<<<<< HEAD
			case "enum":
				switch t.Type {
				case "string":
					t.Enum = append(t.Enum, val)
				case "integer":
					i, _ := strconv.Atoi(val)
					t.Enum = append(t.Enum, i)
				case "number":
					f, _ := strconv.ParseFloat(val, 64)
					t.Enum = append(t.Enum, f)
				}
			case "deprecated":
				t.Deprecated, _ = strconv.ParseBool(val)
=======
			default:
				unprocessed = append(unprocessed, tag)
>>>>>>> 9b6bb6e8
			}
		}
	}
	return unprocessed
}

// read struct tags for boolean type keywords
func (t *Schema) booleanKeywords(tags []string) {
	for _, tag := range tags {
		nameValue := strings.Split(tag, "=")
		if len(nameValue) != 2 {
			continue
		}
		name, val := nameValue[0], nameValue[1]
		if name == "default" {
			if val == "true" {
				t.Default = true
			} else if val == "false" {
				t.Default = false
			}
		}
	}
}

// read struct tags for string type keywords
func (t *Schema) stringKeywords(tags []string) {
	for _, tag := range tags {
		nameValue := strings.SplitN(tag, "=", 2)
		if len(nameValue) == 2 {
			name, val := nameValue[0], nameValue[1]
			switch name {
			case "minLength":
				t.MinLength = parseUint(val)
			case "maxLength":
				t.MaxLength = parseUint(val)
			case "pattern":
				t.Pattern = val
			case "format":
				switch val {
				case "date-time", "email", "hostname", "ipv4", "ipv6", "uri", "uuid":
					t.Format = val
				}
			case "readOnly":
				i, _ := strconv.ParseBool(val)
				t.ReadOnly = i
			case "writeOnly":
				i, _ := strconv.ParseBool(val)
				t.WriteOnly = i
			case "default":
				t.Default = val
			case "example":
				t.Examples = append(t.Examples, val)
			case "enum":
				t.Enum = append(t.Enum, val)
			}
		}
	}
}

// read struct tags for numerical type keywords
func (t *Schema) numericalKeywords(tags []string) {
	for _, tag := range tags {
		nameValue := strings.Split(tag, "=")
		if len(nameValue) == 2 {
			name, val := nameValue[0], nameValue[1]
			switch name {
			case "multipleOf":
				t.MultipleOf, _ = toJSONNumber(val)
			case "minimum":
				t.Minimum, _ = toJSONNumber(val)
			case "maximum":
				t.Maximum, _ = toJSONNumber(val)
			case "exclusiveMaximum":
				t.ExclusiveMaximum, _ = toJSONNumber(val)
			case "exclusiveMinimum":
				t.ExclusiveMinimum, _ = toJSONNumber(val)
			case "default":
				if num, ok := toJSONNumber(val); ok {
					t.Default = num
				}
			case "example":
				if num, ok := toJSONNumber(val); ok {
					t.Examples = append(t.Examples, num)
				}
			case "enum":
				if num, ok := toJSONNumber(val); ok {
					t.Enum = append(t.Enum, num)
				}
			}
		}
	}
}

// read struct tags for object type keywords
// func (t *Type) objectKeywords(tags []string) {
//     for _, tag := range tags{
//         nameValue := strings.Split(tag, "=")
//         name, val := nameValue[0], nameValue[1]
//         switch name{
//             case "dependencies":
//                 t.Dependencies = val
//                 break;
//             case "patternProperties":
//                 t.PatternProperties = val
//                 break;
//         }
//     }
// }

// read struct tags for array type keywords
func (t *Schema) arrayKeywords(tags []string) {
	var defaultValues []any

	unprocessed := make([]string, 0, len(tags))
	for _, tag := range tags {
		nameValue := strings.Split(tag, "=")
		if len(nameValue) == 2 {
			name, val := nameValue[0], nameValue[1]
			switch name {
			case "minItems":
				t.MinItems = parseUint(val)
			case "maxItems":
				t.MaxItems = parseUint(val)
			case "uniqueItems":
				t.UniqueItems = true
			case "default":
				defaultValues = append(defaultValues, val)
			case "format":
				t.Items.Format = val
			case "pattern":
				t.Items.Pattern = val
<<<<<<< HEAD
			case "deprecated":
				t.Deprecated, _ = strconv.ParseBool(val)
=======
			default:
				unprocessed = append(unprocessed, tag) // left for further processing by underlying type
>>>>>>> 9b6bb6e8
			}
		}
	}
	if len(defaultValues) > 0 {
		t.Default = defaultValues
	}

	if len(unprocessed) == 0 {
		// we don't have anything else to process
		return
	}

	switch t.Items.Type {
	case "string":
		t.Items.stringKeywords(unprocessed)
	case "number":
		t.Items.numericalKeywords(unprocessed)
	case "integer":
		t.Items.numericalKeywords(unprocessed)
	case "array":
		// explicitly don't support traversal for the [][]..., as it's unclear where the array tags belong
	case "boolean":
		t.Items.booleanKeywords(unprocessed)
	}
}

func (t *Schema) extraKeywords(tags []string) {
	for _, tag := range tags {
		nameValue := strings.SplitN(tag, "=", 2)
		if len(nameValue) == 2 {
			t.setExtra(nameValue[0], nameValue[1])
		}
	}
}

func (t *Schema) setExtra(key, val string) {
	if t.Extras == nil {
		t.Extras = map[string]any{}
	}
	if existingVal, ok := t.Extras[key]; ok {
		switch existingVal := existingVal.(type) {
		case string:
			t.Extras[key] = []string{existingVal, val}
		case []string:
			t.Extras[key] = append(existingVal, val)
		case int:
			t.Extras[key], _ = strconv.Atoi(val)
		case bool:
			t.Extras[key] = (val == "true" || val == "t")
		}
	} else {
		switch key {
		case "minimum":
			t.Extras[key], _ = strconv.Atoi(val)
		default:
			var x any
			if val == "true" {
				x = true
			} else if val == "false" {
				x = false
			} else {
				x = val
			}
			t.Extras[key] = x
		}
	}
}

func requiredFromJSONTags(tags []string, val *bool) {
	if ignoredByJSONTags(tags) {
		return
	}

	for _, tag := range tags[1:] {
		if tag == "omitempty" {
			*val = false
			return
		}
	}
	*val = true
}

func requiredFromJSONSchemaTags(tags []string, val *bool) {
	if ignoredByJSONSchemaTags(tags) {
		return
	}
	for _, tag := range tags {
		if tag == "required" {
			*val = true
		}
	}
}

func nullableFromJSONSchemaTags(tags []string) bool {
	if ignoredByJSONSchemaTags(tags) {
		return false
	}
	for _, tag := range tags {
		if tag == "nullable" {
			return true
		}
	}
	return false
}

func ignoredByJSONTags(tags []string) bool {
	return tags[0] == "-"
}

func ignoredByJSONSchemaTags(tags []string) bool {
	return tags[0] == "-"
}

// toJSONNumber converts string to *json.Number.
// It'll aso return whether the number is valid.
func toJSONNumber(s string) (json.Number, bool) {
	num := json.Number(s)
	if _, err := num.Int64(); err == nil {
		return num, true
	}
	if _, err := num.Float64(); err == nil {
		return num, true
	}
	return json.Number(""), false
}

func parseUint(num string) *uint64 {
	val, err := strconv.ParseUint(num, 10, 64)
	if err != nil {
		return nil
	}
	return &val
}

func (r *Reflector) fieldNameTag() string {
	if r.FieldNameTag != "" {
		return r.FieldNameTag
	}
	return "json"
}

func (r *Reflector) reflectFieldName(f reflect.StructField) (string, bool, bool, bool) {
	jsonTagString := f.Tag.Get(r.fieldNameTag())
	jsonTags := strings.Split(jsonTagString, ",")

	if ignoredByJSONTags(jsonTags) {
		return "", false, false, false
	}

	schemaTags := strings.Split(f.Tag.Get("jsonschema"), ",")
	if ignoredByJSONSchemaTags(schemaTags) {
		return "", false, false, false
	}

	var required bool
	if !r.RequiredFromJSONSchemaTags {
		requiredFromJSONTags(jsonTags, &required)
	}
	requiredFromJSONSchemaTags(schemaTags, &required)

	nullable := nullableFromJSONSchemaTags(schemaTags)

	if f.Anonymous && jsonTags[0] == "" {
		// As per JSON Marshal rules, anonymous structs are inherited
		if f.Type.Kind() == reflect.Struct {
			return "", true, false, false
		}

		// As per JSON Marshal rules, anonymous pointer to structs are inherited
		if f.Type.Kind() == reflect.Ptr && f.Type.Elem().Kind() == reflect.Struct {
			return "", true, false, false
		}
	}

	// Try to determine the name from the different combos
	name := f.Name
	if jsonTags[0] != "" {
		name = jsonTags[0]
	}
	if !f.Anonymous && f.PkgPath != "" {
		// field not anonymous and not export has no export name
		name = ""
	} else if r.KeyNamer != nil {
		name = r.KeyNamer(name)
	}

	return name, false, required, nullable
}

// UnmarshalJSON is used to parse a schema object or boolean.
func (t *Schema) UnmarshalJSON(data []byte) error {
	if bytes.Equal(data, []byte("true")) {
		*t = *TrueSchema
		return nil
	} else if bytes.Equal(data, []byte("false")) {
		*t = *FalseSchema
		return nil
	}
	type SchemaAlt Schema
	aux := &struct {
		*SchemaAlt
	}{
		SchemaAlt: (*SchemaAlt)(t),
	}
	return json.Unmarshal(data, aux)
}

// MarshalJSON is used to serialize a schema object or boolean.
func (t *Schema) MarshalJSON() ([]byte, error) {
	if t.boolean != nil {
		if *t.boolean {
			return []byte("true"), nil
		}
		return []byte("false"), nil
	}
	if reflect.DeepEqual(&Schema{}, t) {
		// Don't bother returning empty schemas
		return []byte("true"), nil
	}
	type SchemaAlt Schema
	b, err := json.Marshal((*SchemaAlt)(t))
	if err != nil {
		return nil, err
	}
	if t.Extras == nil || len(t.Extras) == 0 {
		return b, nil
	}
	m, err := json.Marshal(t.Extras)
	if err != nil {
		return nil, err
	}
	if len(b) == 2 {
		return m, nil
	}
	b[len(b)-1] = ','
	return append(b, m[1:]...), nil
}

func (r *Reflector) typeName(t reflect.Type) string {
	if r.Namer != nil {
		if name := r.Namer(t); name != "" {
			return name
		}
	}
	return t.Name()
}

// Split on commas that are not preceded by `\`.
// This way, we prevent splitting regexes
func splitOnUnescapedCommas(tagString string) []string {
	ret := make([]string, 0)
	separated := strings.Split(tagString, ",")
	ret = append(ret, separated[0])
	i := 0
	for _, nextTag := range separated[1:] {
		if len(ret[i]) == 0 {
			ret = append(ret, nextTag)
			i++
			continue
		}

		if ret[i][len(ret[i])-1] == '\\' {
			ret[i] = ret[i][:len(ret[i])-1] + "," + nextTag
		} else {
			ret = append(ret, nextTag)
			i++
		}
	}

	return ret
}

func fullyQualifiedTypeName(t reflect.Type) string {
	return t.PkgPath() + "." + t.Name()
}

// AddGoComments will update the reflectors comment map with all the comments
// found in the provided source directories. See the #ExtractGoComments method
// for more details.
func (r *Reflector) AddGoComments(base, path string) error {
	if r.CommentMap == nil {
		r.CommentMap = make(map[string]string)
	}
	return ExtractGoComments(base, path, r.CommentMap)
}<|MERGE_RESOLUTION|>--- conflicted
+++ resolved
@@ -728,7 +728,6 @@
 						Type: ty,
 					})
 				}
-<<<<<<< HEAD
 			case "enum":
 				switch t.Type {
 				case "string":
@@ -742,10 +741,8 @@
 				}
 			case "deprecated":
 				t.Deprecated, _ = strconv.ParseBool(val)
-=======
 			default:
 				unprocessed = append(unprocessed, tag)
->>>>>>> 9b6bb6e8
 			}
 		}
 	}
@@ -877,13 +874,10 @@
 				t.Items.Format = val
 			case "pattern":
 				t.Items.Pattern = val
-<<<<<<< HEAD
 			case "deprecated":
 				t.Deprecated, _ = strconv.ParseBool(val)
-=======
 			default:
 				unprocessed = append(unprocessed, tag) // left for further processing by underlying type
->>>>>>> 9b6bb6e8
 			}
 		}
 	}
