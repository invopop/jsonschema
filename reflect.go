// Package jsonschema uses reflection to generate JSON Schemas from Go types [1].
//
// If json tags are present on struct fields, they will be used to infer
// property names and if a property is required (omitempty is present).
//
// [1] http://json-schema.org/latest/json-schema-validation.html
package jsonschema

import (
	"bytes"
	"encoding/json"
	"fmt"
	"net"
	"net/url"
	"reflect"
	"strconv"
	"strings"
	"time"
)

// customSchemaImpl is used to detect if the type provides it's own
// custom Schema Type definition to use instead. Very useful for situations
// where there are custom JSON Marshal and Unmarshal methods.
type customSchemaImpl interface {
	JSONSchema() *Schema
}

// Function to be run after the schema has been generated.
// this will let you modify a schema afterwards
type extendSchemaImpl interface {
	JSONSchemaExtend(*Schema)
}

// If the object to be reflected defines a `JSONSchemaAlias` method, its type will
// be used instead of the original type.
type aliasSchemaImpl interface {
	JSONSchemaAlias() any
}

// If an object to be reflected defines a `JSONSchemaPropertyAlias` method,
// it will be called for each property to determine if another object
// should be used for the contents.
type propertyAliasSchemaImpl interface {
	JSONSchemaProperty(prop string) any
}

var customAliasSchema = reflect.TypeOf((*aliasSchemaImpl)(nil)).Elem()
var customPropertyAliasSchema = reflect.TypeOf((*propertyAliasSchemaImpl)(nil)).Elem()

var customType = reflect.TypeOf((*customSchemaImpl)(nil)).Elem()
var extendType = reflect.TypeOf((*extendSchemaImpl)(nil)).Elem()

// customSchemaGetFieldDocString
type customSchemaGetFieldDocString interface {
	GetFieldDocString(fieldName string) string
}

type customGetFieldDocString func(fieldName string) string

var customStructGetFieldDocString = reflect.TypeOf((*customSchemaGetFieldDocString)(nil)).Elem()

// Reflect reflects to Schema from a value using the default Reflector
func Reflect(v any) *Schema {
	return ReflectFromType(reflect.TypeOf(v))
}

// ReflectFromType generates root schema using the default Reflector
func ReflectFromType(t reflect.Type) *Schema {
	r := &Reflector{}
	return r.ReflectFromType(t)
}

// A Reflector reflects values into a Schema.
type Reflector struct {
	// BaseSchemaID defines the URI that will be used as a base to determine Schema
	// IDs for models. For example, a base Schema ID of `https://invopop.com/schemas`
	// when defined with a struct called `User{}`, will result in a schema with an
	// ID set to `https://invopop.com/schemas/user`.
	//
	// If no `BaseSchemaID` is provided, we'll take the type's complete package path
	// and use that as a base instead. Set `Anonymous` to try if you do not want to
	// include a schema ID.
	BaseSchemaID ID

	// Anonymous when true will hide the auto-generated Schema ID and provide what is
	// known as an "anonymous schema". As a rule, this is not recommended.
	Anonymous bool

	// AssignAnchor when true will use the original struct's name as an anchor inside
	// every definition, including the root schema. These can be useful for having a
	// reference to the original struct's name in CamelCase instead of the snake-case used
	// by default for URI compatibility.
	//
	// Anchors do not appear to be widely used out in the wild, so at this time the
	// anchors themselves will not be used inside generated schema.
	AssignAnchor bool

	// AllowAdditionalProperties will cause the Reflector to generate a schema
	// without additionalProperties set to 'false' for all struct types. This means
	// the presence of additional keys in JSON objects will not cause validation
	// to fail. Note said additional keys will simply be dropped when the
	// validated JSON is unmarshaled.
	AllowAdditionalProperties bool

	// RequiredFromJSONSchemaTags will cause the Reflector to generate a schema
	// that requires any key tagged with `jsonschema:required`, overriding the
	// default of requiring any key *not* tagged with `json:,omitempty`.
	RequiredFromJSONSchemaTags bool

	// Do not reference definitions. This will remove the top-level $defs map and
	// instead cause the entire structure of types to be output in one tree. The
	// list of type definitions (`$defs`) will not be included.
	DoNotReference bool

	// ExpandedStruct when true will include the reflected type's definition in the
	// root as opposed to a definition with a reference.
	ExpandedStruct bool

	// FieldNameTag will change the tag used to get field names. json tags are used by default.
	FieldNameTag string

	// IgnoredTypes defines a slice of types that should be ignored in the schema,
	// switching to just allowing additional properties instead.
	IgnoredTypes []any

	// Lookup allows a function to be defined that will provide a custom mapping of
	// types to Schema IDs. This allows existing schema documents to be referenced
	// by their ID instead of being embedded into the current schema definitions.
	// Reflected types will never be pointers, only underlying elements.
	Lookup func(reflect.Type) ID

	// Mapper is a function that can be used to map custom Go types to jsonschema schemas.
	Mapper func(reflect.Type) *Schema

	// Namer allows customizing of type names. The default is to use the type's name
	// provided by the reflect package.
	Namer func(reflect.Type) string

	// KeyNamer allows customizing of key names.
	// The default is to use the key's name as is, or the json tag if present.
	// If a json tag is present, KeyNamer will receive the tag's name as an argument, not the original key name.
	KeyNamer func(string) string

	// AdditionalFields allows adding structfields for a given type
	AdditionalFields func(reflect.Type) []reflect.StructField

	// CommentMap is a dictionary of fully qualified go types and fields to comment
	// strings that will be used if a description has not already been provided in
	// the tags. Types and fields are added to the package path using "." as a
	// separator.
	//
	// Type descriptions should be defined like:
	//
	//   map[string]string{"github.com/invopop/jsonschema.Reflector": "A Reflector reflects values into a Schema."}
	//
	// And Fields defined as:
	//
	//   map[string]string{"github.com/invopop/jsonschema.Reflector.DoNotReference": "Do not reference definitions."}
	//
	// See also: AddGoComments
	CommentMap map[string]string
}

// Reflect reflects to Schema from a value.
func (r *Reflector) Reflect(v any) *Schema {
	return r.ReflectFromType(reflect.TypeOf(v))
}

// ReflectFromType generates root schema
func (r *Reflector) ReflectFromType(t reflect.Type) *Schema {
	if t.Kind() == reflect.Ptr {
		t = t.Elem() // re-assign from pointer
	}

	name := r.typeName(t)

	s := new(Schema)
	definitions := Definitions{}
	s.Definitions = definitions
	bs := r.reflectTypeToSchemaWithID(definitions, t, "")
	if r.ExpandedStruct {
		*s = *definitions[name]
		delete(definitions, name)
	} else {
		*s = *bs
	}

	// Attempt to set the schema ID
	if !r.Anonymous && s.ID == EmptyID {
		baseSchemaID := r.BaseSchemaID
		if baseSchemaID == EmptyID {
			id := ID("https://" + t.PkgPath())
			if err := id.Validate(); err == nil {
				// it's okay to silently ignore URL errors
				baseSchemaID = id
			}
		}
		if baseSchemaID != EmptyID {
			s.ID = baseSchemaID.Add(ToSnakeCase(name))
		}
	}

	s.Version = Version
	if !r.DoNotReference {
		s.Definitions = definitions
	}

	return s
}

// Available Go defined types for JSON Schema Validation.
// RFC draft-wright-json-schema-validation-00, section 7.3
var (
	timeType = reflect.TypeOf(time.Time{}) // date-time RFC section 7.3.1
	ipType   = reflect.TypeOf(net.IP{})    // ipv4 and ipv6 RFC section 7.3.4, 7.3.5
	uriType  = reflect.TypeOf(url.URL{})   // uri RFC section 7.3.6
)

// Byte slices will be encoded as base64
var byteSliceType = reflect.TypeOf([]byte(nil))

// Except for json.RawMessage
var rawMessageType = reflect.TypeOf(json.RawMessage{})

// Go code generated from protobuf enum types should fulfil this interface.
type protoEnum interface {
	EnumDescriptor() ([]byte, []int)
}

var protoEnumType = reflect.TypeOf((*protoEnum)(nil)).Elem()

// SetBaseSchemaID is a helper use to be able to set the reflectors base
// schema ID from a string as opposed to then ID instance.
func (r *Reflector) SetBaseSchemaID(id string) {
	r.BaseSchemaID = ID(id)
}

func (r *Reflector) refOrReflectTypeToSchema(definitions Definitions, t reflect.Type, breadcrumb string) *Schema {
	id := r.lookupID(t)
	if id != EmptyID {
		return &Schema{
			Ref: id.String(),
		}
	}

	// Already added to definitions?
	if def := r.refDefinition(definitions, t); def != nil {
		return def
	}

	return r.reflectTypeToSchemaWithID(definitions, t, breadcrumb)
}

func (r *Reflector) reflectTypeToSchemaWithID(defs Definitions, t reflect.Type, breadcrumb string) *Schema {
	s := r.reflectTypeToSchema(defs, t, breadcrumb)
	if s != nil {
		if r.Lookup != nil {
			id := r.Lookup(t)
			if id != EmptyID {
				s.ID = id
			}
		}
	}
	return s
}

func (r *Reflector) reflectTypeToSchema(definitions Definitions, t reflect.Type, breadcrumb string) *Schema {
	// only try to reflect non-pointers
	if t.Kind() == reflect.Ptr {
		return r.refOrReflectTypeToSchema(definitions, t.Elem(), breadcrumb)
	}

	// Check if the there is an alias method that provides an object
	// that we should use instead of this one.
	if t.Implements(customAliasSchema) {
		v := reflect.New(t)
		o := v.Interface().(aliasSchemaImpl)
		t = reflect.TypeOf(o.JSONSchemaAlias())
		return r.refOrReflectTypeToSchema(definitions, t)
	}

	// Do any pre-definitions exist?
	if r.Mapper != nil {
		if t := r.Mapper(t); t != nil {
			return t
		}
	}
	if rt := r.reflectCustomSchema(definitions, t); rt != nil {
		return rt
	}

	// Prepare a base to which details can be added
	st := new(Schema)

	// jsonpb will marshal protobuf enum options as either strings or integers.
	// It will unmarshal either.
	if t.Implements(protoEnumType) {
		st.OneOf = []*Schema{
			{Type: "string"},
			{Type: "integer"},
		}
		return st
	}

	// Defined format types for JSON Schema Validation
	// RFC draft-wright-json-schema-validation-00, section 7.3
	// TODO email RFC section 7.3.2, hostname RFC section 7.3.3, uriref RFC section 7.3.7
	if t == ipType {
		// TODO differentiate ipv4 and ipv6 RFC section 7.3.4, 7.3.5
		st.Type = "string"
		st.Format = "ipv4"
		return st
	}

	if t.Name() != "" {
		// reset breadcrumb for non-anonymous types
		breadcrumb = fullyQualifiedTypeName(t)
	}

	switch t.Kind() {
	case reflect.Struct:
		r.reflectStruct(definitions, t, st, breadcrumb)

	case reflect.Slice, reflect.Array:
		r.reflectSliceOrArray(definitions, t, st, breadcrumb)

	case reflect.Map:
		r.reflectMap(definitions, t, st, breadcrumb)

	case reflect.Interface:
		// empty

	case reflect.Int, reflect.Int8, reflect.Int16, reflect.Int32, reflect.Int64,
		reflect.Uint, reflect.Uint8, reflect.Uint16, reflect.Uint32, reflect.Uint64:
		st.Type = "integer"

	case reflect.Float32, reflect.Float64:
		st.Type = "number"

	case reflect.Bool:
		st.Type = "boolean"

	case reflect.String:
		st.Type = "string"

	default:
		panic("unsupported type " + t.String())
	}

	r.reflectSchemaExtend(definitions, t, st)

	// Always try to reference the definition which may have just been created
	if def := r.refDefinition(definitions, t); def != nil {
		return def
	}

	return st
}

func (r *Reflector) reflectCustomSchema(definitions Definitions, t reflect.Type) *Schema {
	if t.Kind() == reflect.Ptr {
		return r.reflectCustomSchema(definitions, t.Elem())
	}

	if t.Implements(customType) {
		v := reflect.New(t)
		o := v.Interface().(customSchemaImpl)
		st := o.JSONSchema()
		r.addDefinition(definitions, t, st)
		if ref := r.refDefinition(definitions, t); ref != nil {
			return ref
		}
		return st
	}

	return nil
}

<<<<<<< HEAD
func (r *Reflector) reflectSliceOrArray(definitions Definitions, t reflect.Type, st *Schema, breadcrumb string) {
=======
func (r *Reflector) reflectSchemaExtend(definitions Definitions, t reflect.Type, s *Schema) *Schema {
	if t.Implements(extendType) {
		v := reflect.New(t)
		o := v.Interface().(extendSchemaImpl)
		o.JSONSchemaExtend(s)
		if ref := r.refDefinition(definitions, t); ref != nil {
			return ref
		}
	}

	return s
}

func (r *Reflector) reflectSliceOrArray(definitions Definitions, t reflect.Type, st *Schema) {
>>>>>>> 9b6bb6e8
	if t == rawMessageType {
		return
	}

	r.addDefinition(definitions, t, st)

	if st.Description == "" {
		st.Description = r.lookupComment(breadcrumb)
	}

	if t.Kind() == reflect.Array {
		l := uint64(t.Len())
		st.MinItems = &l
		st.MaxItems = &l
	}
	if t.Kind() == reflect.Slice && t.Elem() == byteSliceType.Elem() {
		st.Type = "string"
		// NOTE: ContentMediaType is not set here
		st.ContentEncoding = "base64"
	} else {
		st.Type = "array"
		st.Items = r.refOrReflectTypeToSchema(definitions, t.Elem(), fmt.Sprintf("%s.[]", breadcrumb))
	}
}

func (r *Reflector) reflectMap(definitions Definitions, t reflect.Type, st *Schema, breadcrumb string) {
	r.addDefinition(definitions, t, st)

	st.Type = "object"
	if st.Description == "" {
		st.Description = r.lookupComment(breadcrumb)
	}

	valueBreadcrumb := fmt.Sprintf("%s.[value]", breadcrumb)
	switch t.Key().Kind() {
	case reflect.Int, reflect.Int8, reflect.Int16, reflect.Int32, reflect.Int64:
		st.PatternProperties = map[string]*Schema{
			"^[0-9]+$": r.refOrReflectTypeToSchema(definitions, t.Elem(), valueBreadcrumb),
		}
		st.AdditionalProperties = FalseSchema
		return
	}
	if t.Elem().Kind() != reflect.Interface {
<<<<<<< HEAD
		st.PatternProperties = map[string]*Schema{
			".*": r.refOrReflectTypeToSchema(definitions, t.Elem(), valueBreadcrumb),
		}
=======
		st.AdditionalProperties = r.refOrReflectTypeToSchema(definitions, t.Elem())
>>>>>>> 9b6bb6e8
	}
}

// Reflects a struct to a JSON Schema type.
func (r *Reflector) reflectStruct(definitions Definitions, t reflect.Type, s *Schema, breadcrumb string) {
	// Handle special types
	switch t {
	case timeType: // date-time RFC section 7.3.1
		s.Type = "string"
		s.Format = "date-time"
		return
	case uriType: // uri RFC section 7.3.6
		s.Type = "string"
		s.Format = "uri"
		return
	}

	r.addDefinition(definitions, t, s)
	s.Type = "object"
<<<<<<< HEAD
	s.Properties = orderedmap.New()
	s.Description = r.lookupComment(breadcrumb)
=======
	s.Properties = NewProperties()
	s.Description = r.lookupComment(t, "")
>>>>>>> 9b6bb6e8
	if r.AssignAnchor {
		s.Anchor = t.Name()
	}
	if !r.AllowAdditionalProperties && s.AdditionalProperties == nil {
		s.AdditionalProperties = FalseSchema
	}

	ignored := false
	for _, it := range r.IgnoredTypes {
		if reflect.TypeOf(it) == t {
			ignored = true
			break
		}
	}
	if !ignored {
		r.reflectStructFields(s, definitions, t, breadcrumb)
	}
}

func (r *Reflector) reflectStructFields(st *Schema, definitions Definitions, t reflect.Type, breadcrumb string) {
	if t.Kind() == reflect.Ptr {
		t = t.Elem()
	}
	if t.Kind() != reflect.Struct {
		return
	}

	var getFieldDocString customGetFieldDocString
	if t.Implements(customStructGetFieldDocString) {
		v := reflect.New(t)
		o := v.Interface().(customSchemaGetFieldDocString)
		getFieldDocString = o.GetFieldDocString
	}

	customPropertyMethod := func(string) any {
		return nil
	}
	if t.Implements(customPropertyAliasSchema) {
		v := reflect.New(t)
		o := v.Interface().(propertyAliasSchemaImpl)
		customPropertyMethod = o.JSONSchemaProperty
	}

	handleField := func(f reflect.StructField) {
		name, shouldEmbed, required, nullable := r.reflectFieldName(f)
		// if anonymous and exported type should be processed recursively
		// current type should inherit properties of anonymous one
		if name == "" {
			if shouldEmbed {
				r.reflectStructFields(st, definitions, f.Type, fullyQualifiedTypeName(f.Type))
			}
			return
		}

<<<<<<< HEAD
		fieldBreadcrumb := fmt.Sprintf("%s.%s", breadcrumb, f.Name)
		property := r.refOrReflectTypeToSchema(definitions, f.Type, fieldBreadcrumb)
=======
		// If a JSONSchemaAlias(prop string) method is defined, attempt to use
		// the provided object's type instead of the field's type.
		var property *Schema
		if alias := customPropertyMethod(name); alias != nil {
			property = r.refOrReflectTypeToSchema(definitions, reflect.TypeOf(alias))
		} else {
			property = r.refOrReflectTypeToSchema(definitions, f.Type)
		}

>>>>>>> 9b6bb6e8
		property.structKeywordsFromTags(f, st, name)
		if property.Description == "" {
			property.Description = r.lookupComment(fieldBreadcrumb)
		}
		if getFieldDocString != nil {
			property.Description = getFieldDocString(f.Name)
		}

		if nullable {
			property = &Schema{
				OneOf: []*Schema{
					property,
					{
						Type: "null",
					},
				},
			}
		}

		st.Properties.Set(name, property)
		if required {
			st.Required = appendUniqueString(st.Required, name)
		}
	}

	for i := 0; i < t.NumField(); i++ {
		f := t.Field(i)
		handleField(f)
	}
	if r.AdditionalFields != nil {
		if af := r.AdditionalFields(t); af != nil {
			for _, sf := range af {
				handleField(sf)
			}
		}
	}
}

func appendUniqueString(base []string, value string) []string {
	for _, v := range base {
		if v == value {
			return base
		}
	}
	return append(base, value)
}

func (r *Reflector) lookupComment(breadcrumb string) string {
	if r.CommentMap == nil {
		return ""
	}

	return r.CommentMap[breadcrumb]
}

// addDefinition will append the provided schema. If needed, an ID and anchor will also be added.
func (r *Reflector) addDefinition(definitions Definitions, t reflect.Type, s *Schema) {
	name := r.typeName(t)
	if name == "" {
		return
	}
	definitions[name] = s
}

// refDefinition will provide a schema with a reference to an existing definition.
func (r *Reflector) refDefinition(definitions Definitions, t reflect.Type) *Schema {
	if r.DoNotReference {
		return nil
	}
	name := r.typeName(t)
	if name == "" {
		return nil
	}
	if _, ok := definitions[name]; !ok {
		return nil
	}
	return &Schema{
		Ref: "#/$defs/" + name,
	}
}

func (r *Reflector) lookupID(t reflect.Type) ID {
	if r.Lookup != nil {
		if t.Kind() == reflect.Ptr {
			t = t.Elem()
		}
		return r.Lookup(t)

	}
	return EmptyID
}

func (t *Schema) structKeywordsFromTags(f reflect.StructField, parent *Schema, propertyName string) {
	t.Description = f.Tag.Get("jsonschema_description")

	tags := splitOnUnescapedCommas(f.Tag.Get("jsonschema"))
	tags = t.genericKeywords(tags, parent, propertyName)

	switch t.Type {
	case "string":
		t.stringKeywords(tags)
	case "number":
		t.numericalKeywords(tags)
	case "integer":
		t.numericalKeywords(tags)
	case "array":
		t.arrayKeywords(tags)
	case "boolean":
		t.booleanKeywords(tags)
	}
	extras := strings.Split(f.Tag.Get("jsonschema_extras"), ",")
	t.extraKeywords(extras)
}

// read struct tags for generic keywords
func (t *Schema) genericKeywords(tags []string, parent *Schema, propertyName string) []string { //nolint:gocyclo
	unprocessed := make([]string, 0, len(tags))
	for _, tag := range tags {
		nameValue := strings.SplitN(tag, "=", 2)
		if len(nameValue) == 2 {
			name, val := nameValue[0], nameValue[1]
			switch name {
			case "title":
				t.Title = val
			case "description":
				t.Description = val
			case "type":
				t.Type = val
			case "anchor":
				t.Anchor = val
			case "oneof_required":
				var typeFound *Schema
				for i := range parent.OneOf {
					if parent.OneOf[i].Title == nameValue[1] {
						typeFound = parent.OneOf[i]
					}
				}
				if typeFound == nil {
					typeFound = &Schema{
						Title:    nameValue[1],
						Required: []string{},
					}
					parent.OneOf = append(parent.OneOf, typeFound)
				}
				typeFound.Required = append(typeFound.Required, propertyName)
			case "anyof_required":
				var typeFound *Schema
				for i := range parent.AnyOf {
					if parent.AnyOf[i].Title == nameValue[1] {
						typeFound = parent.AnyOf[i]
					}
				}
				if typeFound == nil {
					typeFound = &Schema{
						Title:    nameValue[1],
						Required: []string{},
					}
					parent.AnyOf = append(parent.AnyOf, typeFound)
				}
				typeFound.Required = append(typeFound.Required, propertyName)
			case "oneof_ref":
				subSchema := t
				if t.Items != nil {
					subSchema = t.Items
				}
				if subSchema.OneOf == nil {
					subSchema.OneOf = make([]*Schema, 0, 1)
				}
				subSchema.Ref = ""
				refs := strings.Split(nameValue[1], ";")
				for _, r := range refs {
					subSchema.OneOf = append(subSchema.OneOf, &Schema{
						Ref: r,
					})
				}
			case "oneof_type":
				if t.OneOf == nil {
					t.OneOf = make([]*Schema, 0, 1)
				}
				t.Type = ""
				types := strings.Split(nameValue[1], ";")
				for _, ty := range types {
					t.OneOf = append(t.OneOf, &Schema{
						Type: ty,
					})
				}
			case "anyof_ref":
				subSchema := t
				if t.Items != nil {
					subSchema = t.Items
				}
				if subSchema.AnyOf == nil {
					subSchema.AnyOf = make([]*Schema, 0, 1)
				}
				subSchema.Ref = ""
				refs := strings.Split(nameValue[1], ";")
				for _, r := range refs {
					subSchema.AnyOf = append(subSchema.AnyOf, &Schema{
						Ref: r,
					})
				}
			case "anyof_type":
				if t.AnyOf == nil {
					t.AnyOf = make([]*Schema, 0, 1)
				}
				t.Type = ""
				types := strings.Split(nameValue[1], ";")
				for _, ty := range types {
					t.AnyOf = append(t.AnyOf, &Schema{
						Type: ty,
					})
				}
			default:
				unprocessed = append(unprocessed, tag)
			}
		}
	}
	return unprocessed
}

// read struct tags for boolean type keywords
func (t *Schema) booleanKeywords(tags []string) {
	for _, tag := range tags {
		nameValue := strings.Split(tag, "=")
		if len(nameValue) != 2 {
			continue
		}
		name, val := nameValue[0], nameValue[1]
		if name == "default" {
			if val == "true" {
				t.Default = true
			} else if val == "false" {
				t.Default = false
			}
		}
	}
}

// read struct tags for string type keywords
func (t *Schema) stringKeywords(tags []string) {
	for _, tag := range tags {
		nameValue := strings.SplitN(tag, "=", 2)
		if len(nameValue) == 2 {
			name, val := nameValue[0], nameValue[1]
			switch name {
			case "minLength":
				t.MinLength = parseUint(val)
			case "maxLength":
				t.MaxLength = parseUint(val)
			case "pattern":
				t.Pattern = val
			case "format":
				switch val {
				case "date-time", "email", "hostname", "ipv4", "ipv6", "uri", "uuid":
					t.Format = val
				}
			case "readOnly":
				i, _ := strconv.ParseBool(val)
				t.ReadOnly = i
			case "writeOnly":
				i, _ := strconv.ParseBool(val)
				t.WriteOnly = i
			case "default":
				t.Default = val
			case "example":
				t.Examples = append(t.Examples, val)
			case "enum":
				t.Enum = append(t.Enum, val)
			}
		}
	}
}

// read struct tags for numerical type keywords
func (t *Schema) numericalKeywords(tags []string) {
	for _, tag := range tags {
		nameValue := strings.Split(tag, "=")
		if len(nameValue) == 2 {
			name, val := nameValue[0], nameValue[1]
			switch name {
			case "multipleOf":
				t.MultipleOf, _ = toJSONNumber(val)
			case "minimum":
				t.Minimum, _ = toJSONNumber(val)
			case "maximum":
				t.Maximum, _ = toJSONNumber(val)
			case "exclusiveMaximum":
				t.ExclusiveMaximum, _ = toJSONNumber(val)
			case "exclusiveMinimum":
				t.ExclusiveMinimum, _ = toJSONNumber(val)
			case "default":
				if num, ok := toJSONNumber(val); ok {
					t.Default = num
				}
			case "example":
				if num, ok := toJSONNumber(val); ok {
					t.Examples = append(t.Examples, num)
				}
			case "enum":
				if num, ok := toJSONNumber(val); ok {
					t.Enum = append(t.Enum, num)
				}
			}
		}
	}
}

// read struct tags for object type keywords
// func (t *Type) objectKeywords(tags []string) {
//     for _, tag := range tags{
//         nameValue := strings.Split(tag, "=")
//         name, val := nameValue[0], nameValue[1]
//         switch name{
//             case "dependencies":
//                 t.Dependencies = val
//                 break;
//             case "patternProperties":
//                 t.PatternProperties = val
//                 break;
//         }
//     }
// }

// read struct tags for array type keywords
func (t *Schema) arrayKeywords(tags []string) {
	var defaultValues []any

	unprocessed := make([]string, 0, len(tags))
	for _, tag := range tags {
		nameValue := strings.Split(tag, "=")
		if len(nameValue) == 2 {
			name, val := nameValue[0], nameValue[1]
			switch name {
			case "minItems":
				t.MinItems = parseUint(val)
			case "maxItems":
				t.MaxItems = parseUint(val)
			case "uniqueItems":
				t.UniqueItems = true
			case "default":
				defaultValues = append(defaultValues, val)
			case "format":
				t.Items.Format = val
			case "pattern":
				t.Items.Pattern = val
			default:
				unprocessed = append(unprocessed, tag) // left for further processing by underlying type
			}
		}
	}
	if len(defaultValues) > 0 {
		t.Default = defaultValues
	}

	if len(unprocessed) == 0 {
		// we don't have anything else to process
		return
	}

	switch t.Items.Type {
	case "string":
		t.Items.stringKeywords(unprocessed)
	case "number":
		t.Items.numericalKeywords(unprocessed)
	case "integer":
		t.Items.numericalKeywords(unprocessed)
	case "array":
		// explicitly don't support traversal for the [][]..., as it's unclear where the array tags belong
	case "boolean":
		t.Items.booleanKeywords(unprocessed)
	}
}

func (t *Schema) extraKeywords(tags []string) {
	for _, tag := range tags {
		nameValue := strings.SplitN(tag, "=", 2)
		if len(nameValue) == 2 {
			t.setExtra(nameValue[0], nameValue[1])
		}
	}
}

func (t *Schema) setExtra(key, val string) {
	if t.Extras == nil {
		t.Extras = map[string]any{}
	}
	if existingVal, ok := t.Extras[key]; ok {
		switch existingVal := existingVal.(type) {
		case string:
			t.Extras[key] = []string{existingVal, val}
		case []string:
			t.Extras[key] = append(existingVal, val)
		case int:
			t.Extras[key], _ = strconv.Atoi(val)
		case bool:
			t.Extras[key] = (val == "true" || val == "t")
		}
	} else {
		switch key {
		case "minimum":
			t.Extras[key], _ = strconv.Atoi(val)
		default:
			var x any
			if val == "true" {
				x = true
			} else if val == "false" {
				x = false
			} else {
				x = val
			}
			t.Extras[key] = x
		}
	}
}

func requiredFromJSONTags(tags []string, val *bool) {
	if ignoredByJSONTags(tags) {
		return
	}

	for _, tag := range tags[1:] {
		if tag == "omitempty" {
			*val = false
			return
		}
	}
	*val = true
}

func requiredFromJSONSchemaTags(tags []string, val *bool) {
	if ignoredByJSONSchemaTags(tags) {
		return
	}
	for _, tag := range tags {
		if tag == "required" {
			*val = true
		}
	}
}

func nullableFromJSONSchemaTags(tags []string) bool {
	if ignoredByJSONSchemaTags(tags) {
		return false
	}
	for _, tag := range tags {
		if tag == "nullable" {
			return true
		}
	}
	return false
}

func ignoredByJSONTags(tags []string) bool {
	return tags[0] == "-"
}

func ignoredByJSONSchemaTags(tags []string) bool {
	return tags[0] == "-"
}

// toJSONNumber converts string to *json.Number.
// It'll aso return whether the number is valid.
func toJSONNumber(s string) (json.Number, bool) {
	num := json.Number(s)
	if _, err := num.Int64(); err == nil {
		return num, true
	}
	if _, err := num.Float64(); err == nil {
		return num, true
	}
	return json.Number(""), false
}

func parseUint(num string) *uint64 {
	val, err := strconv.ParseUint(num, 10, 64)
	if err != nil {
		return nil
	}
	return &val
}

func (r *Reflector) fieldNameTag() string {
	if r.FieldNameTag != "" {
		return r.FieldNameTag
	}
	return "json"
}

func (r *Reflector) reflectFieldName(f reflect.StructField) (string, bool, bool, bool) {
	jsonTagString := f.Tag.Get(r.fieldNameTag())
	jsonTags := strings.Split(jsonTagString, ",")

	if ignoredByJSONTags(jsonTags) {
		return "", false, false, false
	}

	schemaTags := strings.Split(f.Tag.Get("jsonschema"), ",")
	if ignoredByJSONSchemaTags(schemaTags) {
		return "", false, false, false
	}

	var required bool
	if !r.RequiredFromJSONSchemaTags {
		requiredFromJSONTags(jsonTags, &required)
	}
	requiredFromJSONSchemaTags(schemaTags, &required)

	nullable := nullableFromJSONSchemaTags(schemaTags)

	if f.Anonymous && jsonTags[0] == "" {
		// As per JSON Marshal rules, anonymous structs are inherited
		if f.Type.Kind() == reflect.Struct {
			return "", true, false, false
		}

		// As per JSON Marshal rules, anonymous pointer to structs are inherited
		if f.Type.Kind() == reflect.Ptr && f.Type.Elem().Kind() == reflect.Struct {
			return "", true, false, false
		}
	}

	// Try to determine the name from the different combos
	name := f.Name
	if jsonTags[0] != "" {
		name = jsonTags[0]
	}
	if !f.Anonymous && f.PkgPath != "" {
		// field not anonymous and not export has no export name
		name = ""
	} else if r.KeyNamer != nil {
		name = r.KeyNamer(name)
	}

	return name, false, required, nullable
}

// UnmarshalJSON is used to parse a schema object or boolean.
func (t *Schema) UnmarshalJSON(data []byte) error {
	if bytes.Equal(data, []byte("true")) {
		*t = *TrueSchema
		return nil
	} else if bytes.Equal(data, []byte("false")) {
		*t = *FalseSchema
		return nil
	}
	type SchemaAlt Schema
	aux := &struct {
		*SchemaAlt
	}{
		SchemaAlt: (*SchemaAlt)(t),
	}
	return json.Unmarshal(data, aux)
}

// MarshalJSON is used to serialize a schema object or boolean.
func (t *Schema) MarshalJSON() ([]byte, error) {
	if t.boolean != nil {
		if *t.boolean {
			return []byte("true"), nil
		}
		return []byte("false"), nil
	}
	if reflect.DeepEqual(&Schema{}, t) {
		// Don't bother returning empty schemas
		return []byte("true"), nil
	}
	type SchemaAlt Schema
	b, err := json.Marshal((*SchemaAlt)(t))
	if err != nil {
		return nil, err
	}
	if t.Extras == nil || len(t.Extras) == 0 {
		return b, nil
	}
	m, err := json.Marshal(t.Extras)
	if err != nil {
		return nil, err
	}
	if len(b) == 2 {
		return m, nil
	}
	b[len(b)-1] = ','
	return append(b, m[1:]...), nil
}

func (r *Reflector) typeName(t reflect.Type) string {
	if r.Namer != nil {
		if name := r.Namer(t); name != "" {
			return name
		}
	}
	return t.Name()
}

// Split on commas that are not preceded by `\`.
// This way, we prevent splitting regexes
func splitOnUnescapedCommas(tagString string) []string {
	ret := make([]string, 0)
	separated := strings.Split(tagString, ",")
	ret = append(ret, separated[0])
	i := 0
	for _, nextTag := range separated[1:] {
		if len(ret[i]) == 0 {
			ret = append(ret, nextTag)
			i++
			continue
		}

		if ret[i][len(ret[i])-1] == '\\' {
			ret[i] = ret[i][:len(ret[i])-1] + "," + nextTag
		} else {
			ret = append(ret, nextTag)
			i++
		}
	}

	return ret
}

func fullyQualifiedTypeName(t reflect.Type) string {
	return t.PkgPath() + "." + t.Name()
}

// AddGoComments will update the reflectors comment map with all the comments
// found in the provided source directories. See the #ExtractGoComments method
// for more details.
func (r *Reflector) AddGoComments(base, path string) error {
	if r.CommentMap == nil {
		r.CommentMap = make(map[string]string)
	}
	return ExtractGoComments(base, path, r.CommentMap)
}<|MERGE_RESOLUTION|>--- conflicted
+++ resolved
@@ -276,7 +276,7 @@
 		v := reflect.New(t)
 		o := v.Interface().(aliasSchemaImpl)
 		t = reflect.TypeOf(o.JSONSchemaAlias())
-		return r.refOrReflectTypeToSchema(definitions, t)
+		return r.refOrReflectTypeToSchema(definitions, t, breadcrumb)
 	}
 
 	// Do any pre-definitions exist?
@@ -376,9 +376,6 @@
 	return nil
 }
 
-<<<<<<< HEAD
-func (r *Reflector) reflectSliceOrArray(definitions Definitions, t reflect.Type, st *Schema, breadcrumb string) {
-=======
 func (r *Reflector) reflectSchemaExtend(definitions Definitions, t reflect.Type, s *Schema) *Schema {
 	if t.Implements(extendType) {
 		v := reflect.New(t)
@@ -392,8 +389,7 @@
 	return s
 }
 
-func (r *Reflector) reflectSliceOrArray(definitions Definitions, t reflect.Type, st *Schema) {
->>>>>>> 9b6bb6e8
+func (r *Reflector) reflectSliceOrArray(definitions Definitions, t reflect.Type, st *Schema, breadcrumb string) {
 	if t == rawMessageType {
 		return
 	}
@@ -437,13 +433,7 @@
 		return
 	}
 	if t.Elem().Kind() != reflect.Interface {
-<<<<<<< HEAD
-		st.PatternProperties = map[string]*Schema{
-			".*": r.refOrReflectTypeToSchema(definitions, t.Elem(), valueBreadcrumb),
-		}
-=======
-		st.AdditionalProperties = r.refOrReflectTypeToSchema(definitions, t.Elem())
->>>>>>> 9b6bb6e8
+		st.AdditionalProperties = r.refOrReflectTypeToSchema(definitions, t.Elem(), valueBreadcrumb)
 	}
 }
 
@@ -463,13 +453,8 @@
 
 	r.addDefinition(definitions, t, s)
 	s.Type = "object"
-<<<<<<< HEAD
-	s.Properties = orderedmap.New()
+	s.Properties = NewProperties()
 	s.Description = r.lookupComment(breadcrumb)
-=======
-	s.Properties = NewProperties()
-	s.Description = r.lookupComment(t, "")
->>>>>>> 9b6bb6e8
 	if r.AssignAnchor {
 		s.Anchor = t.Name()
 	}
@@ -524,20 +509,16 @@
 			return
 		}
 
-<<<<<<< HEAD
 		fieldBreadcrumb := fmt.Sprintf("%s.%s", breadcrumb, f.Name)
-		property := r.refOrReflectTypeToSchema(definitions, f.Type, fieldBreadcrumb)
-=======
 		// If a JSONSchemaAlias(prop string) method is defined, attempt to use
 		// the provided object's type instead of the field's type.
 		var property *Schema
 		if alias := customPropertyMethod(name); alias != nil {
-			property = r.refOrReflectTypeToSchema(definitions, reflect.TypeOf(alias))
+			property = r.refOrReflectTypeToSchema(definitions, reflect.TypeOf(alias), fieldBreadcrumb)
 		} else {
-			property = r.refOrReflectTypeToSchema(definitions, f.Type)
-		}
-
->>>>>>> 9b6bb6e8
+			property = r.refOrReflectTypeToSchema(definitions, f.Type, fieldBreadcrumb)
+		}
+
 		property.structKeywordsFromTags(f, st, name)
 		if property.Description == "" {
 			property.Description = r.lookupComment(fieldBreadcrumb)
